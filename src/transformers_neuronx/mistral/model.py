# Copyright Amazon Web Services and its Affiliates. All Rights Reserved.
#
# Licensed under the Apache License, Version 2.0 (the "License");
# you may not use this file except in compliance with the License.
# You may obtain a copy of the License at
#
#     http://www.apache.org/licenses/LICENSE-2.0
#
# Unless required by applicable law or agreed to in writing, software
# distributed under the License is distributed on an "AS IS" BASIS,
# WITHOUT WARRANTIES OR CONDITIONS OF ANY KIND, either express or implied.
# See the License for the specific language governing permissions and
# limitations under the License.
# ==============================================================================
import torch
import os
from transformers_neuronx import decoder
from transformers_neuronx import module
from transformers_neuronx import ops
from transformers_neuronx import sampling
from transformers_neuronx import utils
from transformers_neuronx import bucket
from transformers_neuronx import base
from transformers_neuronx.constants import LAYOUT_BSH, LAYOUT_HSB
from transformers_neuronx.config import NeuronConfig
from transformers_neuronx.mistral.config import MistralConfig
from transformers_neuronx.mistral.modules import MistralForCausalLM
from transformers_neuronx.mistral.hlo import MistralForSamplingNoEmbeddingHlo


class MistralForSampling(base.NeuronModelBase):

    def __init__(self, config, *, n_positions=2048, batch_size=1, amp='f32', tp_degree=2,
                 context_length_estimate=None, context_unroll=None, unroll=None,
                 neuron_config=NeuronConfig(), **kwargs):
        config = MistralConfig(config, n_positions, batch_size, amp, tp_degree)
        super().__init__(MistralForCausalLM, config)
        self.context_pre_hook = None
        self.context_hook = None
        self.config = config
        self.neuron_config = neuron_config if neuron_config else NeuronConfig()
        if self.neuron_config.on_device_generation:
            self.neuron_config.on_device_generation.vocab_size = self.config.vocab_size
        if context_unroll is None:
            context_unroll = config.num_hidden_layers
        self.context_unroll = context_unroll

        if unroll is None:
            unroll = config.num_hidden_layers
        self.unroll=unroll

        self.token_buckets = bucket.token_sizes(n_positions)
        self.context_buckets = bucket.context_sizes(context_length_estimate, self.token_buckets)

        self.batch_sizes = bucket.batch_sizes(batch_size)
        self.context_batch_sizes = [1] if self.neuron_config and self.neuron_config.continuous_batching else self.batch_sizes
        hlo_builder = MistralForSamplingNoEmbeddingHlo(config, neuron_config=self.neuron_config)
        self.decoder_param_set = decoder.DecoderLmHeadForSamplingNoEmbedding(
            tp_degree=tp_degree, n_positions_list=self.token_buckets, n_active_tokens=1, batch_size=self.batch_sizes,
            attention_head_size=config.attention_head_size, amp=amp,
            num_layers=config.num_hidden_layers, n_head=config.num_attention_heads, n_kv_head=config.num_key_value_heads,
            unroll=unroll, neuron_config=self.neuron_config, allow_pad=True,
            builder=hlo_builder
        )
        self.decoder_lm_head = self.decoder_param_set.init_token_decoder(unroll=self.unroll, buckets=self.token_buckets, model_obj=self)
        self.decoder_lm_head_for_context = self.decoder_param_set.init_context_decoder(unroll=self.context_unroll, buckets=self.context_buckets, model_obj=self)

        # Track number of processed tokens for sliding window attention
        self.num_processed_tokens = torch.tensor([0], dtype=torch.int32)

    def load_weights(self):

        # Materialize the embedding to CPU
        self.chkpt_model.model.embed_tokens.materialize()

        ops.init()

        for layer in self.chkpt_model.model.layers:
            layer.materialize()
            attn = layer.self_attn
            mlp = layer.mlp
            new_layer = self.decoder_lm_head.new_layer()
            new_layer.add_pre_attention_layer_norm(layer.input_layernorm.weight.detach(), None)
            new_layer.add_attention_query(attn.q_proj.weight.detach().T, None)
            new_layer.add_attention_key(attn.k_proj.weight.detach().T, None)
            new_layer.add_attention_value(attn.v_proj.weight.detach().T, None)
            new_layer.add_attention_output(attn.o_proj.weight.detach(), None, sharding=1, transposed=False)
            new_layer.add_pre_mlp_layer_norm(layer.post_attention_layernorm.weight.detach(), None)

            # Note: Automatic MLP padding is safe since zeros are *only* introduced to intermediary state
            new_layer.add_parameter(mlp.gate_proj.weight.T, sharding=1, allow_pad=True,
                                    allow_quantize=True, allow_transform=True)
            new_layer.add_parameter(mlp.up_proj.weight.T, sharding=1, allow_pad=True,
                                    allow_quantize=True, allow_transform=True)
            if self.neuron_config.weight_tiling:
                new_layer.add_parameter(mlp.down_proj.weight.T, sharding=0, allow_pad=True,
                                        allow_quantize=True, allow_transform=True)
            else:
                new_layer.add_parameter(mlp.down_proj.weight, sharding=1, allow_pad=True,
                                        allow_quantize=True, out_feature_dim=0)

            new_layer.to_neuron()
            layer.nullify()

        ln_f = self.chkpt_model.model.norm
        ln_f.materialize()
        self.decoder_lm_head.add_final_layer_norm(ln_f.weight.detach(), None)

        lm_head = self.chkpt_model.lm_head
        lm_head.materialize()
        self.decoder_lm_head.add_lm_head(lm_head.weight.detach().T)
        if self.neuron_config.on_device_embedding:
            self.decoder_lm_head.add_pre_layer_parameter(self.chkpt_model.model.embed_tokens.weight, sharding=1, allow_pad=True)
        lm_head.nullify()

        self.decoder_lm_head.to_neuron()
        self.decoder_lm_head.use_executor = True

        if self.context_buckets:
            for context_length_estimate in self.context_buckets:
                for batch_size in self.context_batch_sizes:
                    model = self.decoder_lm_head.build_weight_shared(share_caches=True,
                                                                     new=self.decoder_lm_head_for_context[context_length_estimate, batch_size])
                    # PERF: No latency improvement seen in multi-layer models from executor
                    if self.context_unroll == self.config.num_hidden_layers:
                        model.use_executor = True
                    self.decoder_lm_head_for_context[context_length_estimate,batch_size] = model

    def reset(self):
        self.decoder_lm_head.reset()
        # Reset the token counter for context encoding
        # num_processed_tokens tracks number of processed tokens for sliding window attention
        self.num_processed_tokens = torch.tensor([0], dtype=torch.int32)

    def forward(self, input_ids, cache_ids=None, start_ids=None):
        # Compute the window starting index for specific mask patterns
        # For other patterns we pass in a default value of 0, it won't be used
<<<<<<< HEAD
        curr_window_start = max(0, self.num_processed_tokens - self.config.window_size) if self.config.window_size else 0
        curr_window_start = torch.as_tensor(curr_window_start, dtype=torch.int32)
        if len(input_ids.shape) == 3:
            mock_input_ids = torch.ones(input_ids.shape[:2], dtype=torch.int32)
            _, cache_ids, start_ids, last_token_id = self._preprocess(mock_input_ids, start_ids=start_ids, cache_ids=cache_ids)
            inputs = input_ids
            if self.neuron_config.attention_layout == LAYOUT_HSB:
                inputs = inputs.transpose(0, -1).contiguous()
        else:
            inputs, cache_ids, start_ids, last_token_id = self._preprocess(input_ids, start_ids=start_ids, cache_ids=cache_ids)
            if not self.neuron_config.on_device_embedding:
                inputs = self.chkpt_model.model.embed_tokens(inputs)
                if self.neuron_config.attention_layout == LAYOUT_HSB:
                    inputs = inputs.transpose(0, -1).contiguous()
        logits = self._forward(inputs, cache_ids, start_ids, last_token_id, curr_window_start)
=======
        if self.config.window_size:
            curr_window_start = torch.max(torch.tensor(0, dtype=torch.long), self.num_processed_tokens - self.config.window_size)
        else:
            curr_window_start = self.num_processed_tokens
        inputs, *rst = self._preprocess(input_ids, start_ids=start_ids, cache_ids=cache_ids)
        last_token_id = rst[-1]
        rst = (*rst, curr_window_start)
        if not self.neuron_config.on_device_embedding:
            inputs = self.chkpt_model.model.embed_tokens(inputs)
            if self.neuron_config.attention_layout == LAYOUT_HSB:
                inputs = inputs.transpose(0, -1).contiguous()
        logits = self._forward(inputs, *rst)
>>>>>>> c8d6bdc0
        logits = self._postprocess(logits, start_ids=start_ids)

        # Increment the token counter, last_token_id = 0 when in decoder mode
        # WARNING: Taking a single curr_window_start value for all sequences.
        # TODO: Get curr_window_start out of cache_ids, instead of sending it from inputs.
        self.num_processed_tokens += (last_token_id[:1]+1)
        return logits

    def sample(self, input_ids, sequence_length, start_ids=None,
               top_k=50, top_p=1.0, eos_token_override=None, temperature=1.0, streamer=None, stopping_criteria_list=None, no_repeat_ngram_size=3):

        if self.neuron_config.on_device_generation:
            return sampling.sample_tokens(self, input_ids, start_ids, sequence_length=sequence_length,
                                            config=self.neuron_config.on_device_generation, streamer=streamer)

        if self.context_pre_hook is not None:
            self.context_pre_hook()
        if len(input_ids.shape) == 3:
            batch_size, context_length, _ = input_ids.shape
        else:
            batch_size, context_length = input_ids.shape
        if batch_size not in self.batch_sizes:
            raise ValueError(f"Model not compiled for batch_size : {batch_size}. Acceptable batch_size is one of the following {self.batch_sizes}")

        result = sampling.sample_llama(
            self, input_ids, start_ids, sequence_length,
            eos_token_id=self.config.eos_token_id if eos_token_override is None else eos_token_override,
            top_k=top_k, top_p=top_p, temperature=temperature, streamer=streamer,
            stopping_criteria_list=stopping_criteria_list, no_repeat_ngram_size=no_repeat_ngram_size
        )

        return result<|MERGE_RESOLUTION|>--- conflicted
+++ resolved
@@ -135,36 +135,28 @@
     def forward(self, input_ids, cache_ids=None, start_ids=None):
         # Compute the window starting index for specific mask patterns
         # For other patterns we pass in a default value of 0, it won't be used
-<<<<<<< HEAD
-        curr_window_start = max(0, self.num_processed_tokens - self.config.window_size) if self.config.window_size else 0
-        curr_window_start = torch.as_tensor(curr_window_start, dtype=torch.int32)
+        if self.config.window_size:
+            curr_window_start = torch.max(torch.tensor(0, dtype=torch.long), self.num_processed_tokens - self.config.window_size)
+        else:
+            curr_window_start = self.num_processed_tokens
+        
         if len(input_ids.shape) == 3:
             mock_input_ids = torch.ones(input_ids.shape[:2], dtype=torch.int32)
-            _, cache_ids, start_ids, last_token_id = self._preprocess(mock_input_ids, start_ids=start_ids, cache_ids=cache_ids)
+            _, *rst = self._preprocess(mock_input_ids, start_ids=start_ids, cache_ids=cache_ids)
             inputs = input_ids
+            last_token_id = rst[-1]
+            rst = (*rst, curr_window_start)
             if self.neuron_config.attention_layout == LAYOUT_HSB:
                 inputs = inputs.transpose(0, -1).contiguous()
         else:
-            inputs, cache_ids, start_ids, last_token_id = self._preprocess(input_ids, start_ids=start_ids, cache_ids=cache_ids)
+            inputs, *rst = self._preprocess(input_ids, start_ids=start_ids, cache_ids=cache_ids)
+            last_token_id = rst[-1]
+            rst = (*rst, curr_window_start)
             if not self.neuron_config.on_device_embedding:
                 inputs = self.chkpt_model.model.embed_tokens(inputs)
                 if self.neuron_config.attention_layout == LAYOUT_HSB:
                     inputs = inputs.transpose(0, -1).contiguous()
-        logits = self._forward(inputs, cache_ids, start_ids, last_token_id, curr_window_start)
-=======
-        if self.config.window_size:
-            curr_window_start = torch.max(torch.tensor(0, dtype=torch.long), self.num_processed_tokens - self.config.window_size)
-        else:
-            curr_window_start = self.num_processed_tokens
-        inputs, *rst = self._preprocess(input_ids, start_ids=start_ids, cache_ids=cache_ids)
-        last_token_id = rst[-1]
-        rst = (*rst, curr_window_start)
-        if not self.neuron_config.on_device_embedding:
-            inputs = self.chkpt_model.model.embed_tokens(inputs)
-            if self.neuron_config.attention_layout == LAYOUT_HSB:
-                inputs = inputs.transpose(0, -1).contiguous()
         logits = self._forward(inputs, *rst)
->>>>>>> c8d6bdc0
         logits = self._postprocess(logits, start_ids=start_ids)
 
         # Increment the token counter, last_token_id = 0 when in decoder mode
